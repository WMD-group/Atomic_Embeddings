--- conflicted
+++ resolved
@@ -7,9 +7,5 @@
 umap-learn ==0.5.3
 pandas == 1.5.0
 pytest ==7.2.1
-<<<<<<< HEAD
 pytest-subtests ==0.10.0
-=======
-pytest-subtests ==0.9.0
-adjustText ==0.8
->>>>>>> 69d54257
+adjustText ==0.8