--- conflicted
+++ resolved
@@ -1,17 +1,8 @@
 numpy >= 1.23.3
 scipy >=1.10.1
 pymatgen > 2022.9.21
-<<<<<<< HEAD
-seaborn ==0.12.2
-matplotlib==3.7.1
-scikit-learn==1.3.0
-umap-learn ==0.5.3
-adjustText ==0.8
-opentsne ==1.0.0
-=======
 seaborn >=0.13.0
 matplotlib>=3.7.1
 scikit-learn>=1.3.0
 umap-learn >=0.5.3
-adjustText >=0.8
->>>>>>> b7fbe79b
+adjustText >=0.8